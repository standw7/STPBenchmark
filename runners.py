--- conflicted
+++ resolved
@@ -3,13 +3,9 @@
 import numpy as np
 
 from botorch.acquisition import LogExpectedImprovement
-<<<<<<< HEAD
 from gpytorch.likelihoods import GaussianLikelihood
 from optim import train_exact_model
 from models import VarSTP, VarGP, ExactGP  # Assuming these are your model classes
-=======
-from models import VarSTP, VarGP
->>>>>>> 85d568c3
 from utils import set_seeds, get_initial_samples
 from optim import train_variational_model
 from tqdm import tqdm, trange
